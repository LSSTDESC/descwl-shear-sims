--- conflicted
+++ resolved
@@ -55,12 +55,8 @@
         self.pixel_scale = pixel_scale
         self.layout_name = layout_name
         if layout_name == 'random':
-<<<<<<< HEAD
-            assert coadd_dim is not None, "coadd_dim should be int"
-=======
             if coadd_dim is None:
                 raise ValueError("Please input `coadd_dim` for random layout")
->>>>>>> ef6f150b
             # need to calculate number of objects first this layout is random
             # in a square
             if (coadd_dim - 2*buff) < 2:
@@ -70,14 +66,10 @@
                 # [arcmin^2]
                 self.area = ((coadd_dim - 2*buff)*pixel_scale/60)**2
         elif layout_name == 'random_disk':
-<<<<<<< HEAD
-            assert coadd_dim is not None, "coadd_dim should be int"
-=======
             if coadd_dim is None:
                 raise ValueError(
                     "Please input `coadd_dim` for random_disk layout"
                 )
->>>>>>> ef6f150b
             # need to calculate number of objects first
             # this layout_name is random in a circle
             if (coadd_dim - 2*buff) < 2:
