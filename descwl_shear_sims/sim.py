import copy
import galsim
import numpy as np

import lsst.afw.image as afw_image
from lsst.afw.cameraGeom.testUtils import DetectorWrapper

from .lsst_bits import get_flagval
from .saturation import saturate_image_and_mask, BAND_SAT_VALS
from .surveys import get_survey, rescale_wldeblend_exp
from .constants import SCALE
from .artifacts import add_bleed, get_max_mag_with_bleed
from .masking import get_bmask, calculate_and_add_bright_star_mask
from .objlists import get_objlist
from .psfs import make_dm_psf
from .wcs import make_wcs, make_dm_wcs, make_coadd_dm_wcs


DEFAULT_SIM_CONFIG = {
    "gal_type": "exp",
    "psf_type": "gauss",
    "psf_dim": 51,
    "coadd_dim": 351,
    "se_dim": None,
    "buff": 50,
    "layout": "grid",
    "sep": None,  # sep in arcsec for layout=pair
    "dither": False,
    "rotate": False,
    "bands": ["i"],
    "epochs_per_band": 1,
    "noise_factor": 1.0,
    "stars": False,
    "star_bleeds": False,
    "cosmic_rays": False,
    "bad_columns": False,
    "sky_n_sigma": None,
}


def make_sim(
    *,
    rng,
    galaxy_catalog,
    coadd_dim,
    g1,
    g2,
    psf,
    se_dim=None,
    star_catalog=None,
    psf_dim=51,
    dither=False,
    rotate=False,
    bands=['i'],
    epochs_per_band=1,
    noise_factor=1.0,
    cosmic_rays=False,
    bad_columns=False,
    star_bleeds=False,
<<<<<<< HEAD
    corr_noise=False,
    g1_noise=0.01,
    g2_noise=0.01,
=======
    sky_n_sigma=None,
    draw_method='auto',
>>>>>>> e96a7be5
):
    """
    Make simulation data

    Parameters
    ----------
    rng: numpy.random.RandomState
        Numpy random state
    galaxy_catalog: catalog
        E.g. WLDeblendGalaxyCatalog or FixedGalaxyCatalog
    coadd_dim: int
        Default 351
    g1: float
        Shear g1 for galaxies
    g2: float
        Shear g2 for galaxies
    psf: GSObject or PowerSpectrumPSF
        The psf object or power spectrum psf
    se_dim: int, optional
        Force the single epoch images to have this dimension.  If not
        sent it is calculated to be large enough to encompass the coadd
        with rotations and small dithers.
    star_catalog: catalog
        e.g. StarCatalog
    psf_dim: int, optional
        Dimensions of psf image.  Default 51
    dither: bool, optional
        Whether to dither the images at the pixel level, default False
    rotate: bool, optional
        Whether to rotate the images randomly, default False
    bands: list, optional
        Default ['i']
    epochs_per_band: int, optional
        Number of epochs per band
    noise_factor: float, optional
        Factor by which to multiply the noise, default 1
    cosmic_rays: bool
        If True, add cosmic rays
    bad_columns: bool
        If True, add bad columns
<<<<<<< HEAD
    corr_noise: bool
        If True, make correlated noise
    g1_noise: float
        g1 for shear correlated noise
    g2_noise: float
        g2 for shear correlated noise
=======
    sky_n_sigma: float
        Number of sigma to set the sky value.  Can be negative to
        mock up a sky oversubtraction.  Default None.
    draw_method: string
        Draw method for galsim objects, default 'auto'.  Set to
        'phot' to get poisson noise.  Note this is much slower.
>>>>>>> e96a7be5
    """

    coadd_wcs, coadd_bbox = make_coadd_dm_wcs(coadd_dim)
    coadd_bbox_cen_gs_skypos = get_coadd_center_gs_pos(
        coadd_wcs=coadd_wcs, coadd_bbox=coadd_bbox,
    )

    if se_dim is None:
        se_dim = get_se_dim(coadd_dim=coadd_dim)

    band_data = {}
    for band in bands:

        survey = get_survey(gal_type=galaxy_catalog.gal_type, band=band)
        noise_for_gsparams = survey.noise*noise_factor
        noise_per_epoch = survey.noise*np.sqrt(epochs_per_band)*noise_factor

        # go down to coadd depth in this band, not dividing by sqrt(nbands)
        # but we could if we want to be more conservative
        mask_threshold = survey.noise*noise_factor

        lists = get_objlist(
            galaxy_catalog=galaxy_catalog,
            survey=survey,
            star_catalog=star_catalog,
            noise=noise_for_gsparams,
        )

        bdata_list = []
        for epoch in range(epochs_per_band):
            exp = make_exp(
                rng=rng,
                band=band,
                noise=noise_per_epoch,
                objlist=lists['objlist'],
                shifts=lists['shifts'],
                dim=se_dim,
                psf=psf,
                psf_dim=psf_dim,
                g1=g1, g2=g2,
                star_objlist=lists['star_objlist'],
                star_shifts=lists['star_shifts'],
                bright_objlist=lists['bright_objlist'],
                bright_shifts=lists['bright_shifts'],
                bright_mags=lists['bright_mags'],
                coadd_bbox_cen_gs_skypos=coadd_bbox_cen_gs_skypos,
                dither=dither,
                rotate=rotate,
                mask_threshold=mask_threshold,
                cosmic_rays=cosmic_rays,
                bad_columns=bad_columns,
                star_bleeds=star_bleeds,
<<<<<<< HEAD
                corr_noise=corr_noise,
                g1_noise=g1_noise,
                g2_noise=g2_noise,
=======
                sky_n_sigma=sky_n_sigma,
                draw_method=draw_method,
>>>>>>> e96a7be5
            )
            if galaxy_catalog.gal_type == 'wldeblend':
                rescale_wldeblend_exp(
                    survey=survey.descwl_survey,
                    exp=exp,
                )

            # mark high pixels SAT and also set sat value in image for
            # any pixels already marked SAT
            saturate_image_and_mask(
                image=exp.image.array,
                bmask=exp.mask.array,
                sat_val=BAND_SAT_VALS[band],
                flagval=get_flagval('SAT'),
            )

            bdata_list.append(exp)
            # if show:
            #     # TODO expose this as a keyword
            #     import lsst.afw.display as afw_display
            #     display = afw_display.getDisplay(backend='ds9')
            #     display.mtv(exp)
            #     display.scale('log', 'minmax')
            #     input('hit a key')

        band_data[band] = bdata_list

    return {
        'band_data': band_data,
        'coadd_wcs': coadd_wcs,
        'psf_dims': (psf_dim, )*2,
        'coadd_dims': (coadd_dim, )*2,
        'coadd_bbox': coadd_bbox,
    }


def make_exp(
    *,
    rng,
    band,
    noise,
    objlist,
    shifts,
    dim,
    psf,
    psf_dim,
    g1,
    g2,
    star_objlist=None,
    star_shifts=None,
    bright_objlist=None,
    bright_shifts=None,
    bright_mags=None,
    coadd_bbox_cen_gs_skypos,
    dither=False,
    rotate=False,
    mask_threshold=None,
    cosmic_rays=False,
    bad_columns=False,
    star_bleeds=False,
<<<<<<< HEAD
    galsim_rng=None,
    corr_noise=False,
    g1_noise=0.01,
    g2_noise=0.01,
=======
    sky_n_sigma=None,
    draw_method='auto',
>>>>>>> e96a7be5
):
    """
    Make an SEObs

    Parameters
    ----------
    rng: numpy.random.RandomState
        The random number generator
    band: str
        Band as a string, e.g. 'i'
    noise: float
        Gaussian noise level
    objlist: list
        List of GSObj
    shifts: array
        List of PositionD representing offsets
    dim: int
        Dimension of image
    psf: GSObject or PowerSpectrumPSF
        the psf
    psf_dim: int
        Dimensions of psf image that will be drawn when psf func is called
    coadd_bbox_cen_gs_skypos: galsim.CelestialCoord
        The sky position of the center (origin) of the coadd we
        will make, as a galsim object not stack object
    dither: bool
        If set to True, dither randomly by a pixel width
    rotate: bool
        If set to True, rotate the image randomly
    star_objlist: list
        List of GSObj for stars
    star_shifts: array
        List of PositionD for stars representing offsets
    bright_objlist: list, optional
        List of GSObj for bright objects
    bright_shifts: array, optional
        List of PositionD for stars representing offsets
    bright_mags: array, optional
        Mags for the bright objects
    mask_threshold: float
        Bright masks are created such that the profile goes out
        to this threshold
    cosmic_rays: bool
        If True, put in cosmic rays
    bad_columns: bool
        If True, put in bad columns
    star_bleeds: bool
        If True, add bleed trails to stars
<<<<<<< HEAD
    corr_noise: bool
        If True, make correlated noise
    g1_noise: float
        g1 for shear correlated noise
    g2_noise: float
        g2 for shear correlated noise
=======
    sky_n_sigma: float
        Number of sigma to set the sky value.  Can be negative to
        mock up a sky oversubtraction.  Default None.
    draw_method: string
        Draw method for galsim objects, default 'auto'.  Set to
        'phot' to get poisson noise.  Note this is much slower.
>>>>>>> e96a7be5
    """

    shear = galsim.Shear(g1=g1, g2=g2)
    dims = [dim]*2
    cen = (np.array(dims)-1)/2

    se_origin = galsim.PositionD(x=cen[1], y=cen[0])
    if dither:
        dither_range = 0.5
        off = rng.uniform(low=-dither_range, high=dither_range, size=2)
        offset = galsim.PositionD(x=off[0], y=off[1])
        se_origin = se_origin + offset
    else:
        offset = None

    if rotate:
        theta = rng.uniform(low=0, high=2*np.pi)
    else:
        theta = None

    # galsim wcs
    se_wcs = make_wcs(
        scale=SCALE,
        theta=theta,
        image_origin=se_origin,
        world_origin=coadd_bbox_cen_gs_skypos,
    )

    image = galsim.Image(dim, dim, wcs=se_wcs)

    _draw_objects(
        image,
        objlist, shifts, psf, draw_method,
        coadd_bbox_cen_gs_skypos,
        rng,
        shear=shear,
    )
    if star_objlist is not None:
        assert star_shifts is not None, 'send star_shifts with star_objlist'
        _draw_objects(
            image,
            star_objlist, star_shifts, psf, draw_method,
            coadd_bbox_cen_gs_skypos,
            rng,
        )

<<<<<<< HEAD
    # Make correlated noise
    if corr_noise:
        galsim_seed = rng.randint(low=1, high=2**29, size=1)
        galsim_rng = galsim.BaseDeviate(seed=galsim_seed)
        corr_noise = galsim.UncorrelatedNoise(
            variance=noise**2.,
            rng=galsim_rng,
            scale=SCALE,
        )
        # Shear correlation in the noise
        corr_noise = corr_noise.shear(g1=g1_noise, g2=g2_noise)
        image.addNoise(corr_noise)
    else:
        # Maybe change this to use galsim noise generator?
        # To fit with the correlated noise option
        image.array[:, :] += rng.normal(scale=noise, size=dims)
=======
    image.array[:, :] += rng.normal(scale=noise, size=dims)
    if sky_n_sigma is not None:
        image.array[:, :] += sky_n_sigma * noise
>>>>>>> e96a7be5

    bmask = get_bmask(
        image=image,
        rng=rng,
        cosmic_rays=cosmic_rays,
        bad_columns=bad_columns,
    )

    if bright_objlist is not None:
        _draw_bright_objects(
            image=image,
            noise=noise,
            origin=se_origin,
            bmask=bmask,
            band=band,
            objlist=bright_objlist,
            shifts=bright_shifts,
            mags=bright_mags,
            psf=psf,
            coadd_bbox_cen_gs_skypos=coadd_bbox_cen_gs_skypos,
            mask_threshold=mask_threshold,
            rng=rng,
            star_bleeds=star_bleeds,
        )

    dm_wcs = make_dm_wcs(se_wcs)
    dm_psf = make_dm_psf(psf=psf, psf_dim=psf_dim, wcs=se_wcs)

    variance = image.copy()
    variance.array[:, :] = noise**2

    masked_image = afw_image.MaskedImageF(dim, dim)
    masked_image.image.array[:, :] = image.array
    masked_image.variance.array[:, :] = variance.array
    masked_image.mask.array[:, :] = bmask.array

    exp = afw_image.ExposureF(masked_image)

    filter_label = afw_image.FilterLabel(band=band, physical=band)
    exp.setFilterLabel(filter_label)

    exp.setPsf(dm_psf)

    exp.setWcs(dm_wcs)

    detector = DetectorWrapper().detector
    exp.setDetector(detector)

    return exp


def _draw_objects(
    image, objlist, shifts, psf, draw_method,
    coadd_bbox_cen_gs_skypos,
    rng,
    shear=None,
):

    wcs = image.wcs
    kw = {}
    if draw_method == 'phot':
        kw['maxN'] = 1_000_000
        kw['rng'] = galsim.BaseDeviate(seed=rng.randint(low=0, high=2**30))

    for obj, shift in zip(objlist, shifts):

        if shear is not None:
            obj = obj.shear(shear)
            shift = shift.shear(shear)

        # Deproject from u,v onto sphere.  Then use wcs to get to image pos.
        world_pos = coadd_bbox_cen_gs_skypos.deproject(
            shift.x * galsim.arcsec,
            shift.y * galsim.arcsec,
        )

        image_pos = wcs.toImage(world_pos)
        local_wcs = wcs.local(image_pos=image_pos)

        convolved_object = get_convolved_object(obj, psf, image_pos)

        stamp = convolved_object.drawImage(
            center=image_pos, wcs=local_wcs, method=draw_method, **kw
        )

        b = stamp.bounds & image.bounds
        if b.isDefined():
            image[b] += stamp[b]


def _draw_bright_objects(
    image,
    noise,
    origin,
    bmask,
    band,
    objlist,
    shifts,
    mags,
    psf,
    coadd_bbox_cen_gs_skypos,
    mask_threshold,
    rng,
    star_bleeds,
):
    # extra array needed to determine star mask accurately
    timage = image.copy()
    timage.setZero()

    grng = galsim.BaseDeviate(rng.randint(0, 2**30))

    assert shifts is not None
    assert mags is not None and len(mags) == len(shifts)
    assert mask_threshold is not None

    max_bleed_mag = get_max_mag_with_bleed(band=band)

    wcs = image.wcs
    for obj, shift, mag in zip(objlist, shifts, mags):

        # profiles can have detectably sharp edges if the
        # profile is very high s/n and we have not set the
        # thresholds right in the gs params.
        #
        # photon shooting reduces these sharp edges, reducing
        # sensitivity to such an error

        world_pos = coadd_bbox_cen_gs_skypos.deproject(
            shift.x * galsim.arcsec,
            shift.y * galsim.arcsec,
        )

        image_pos = wcs.toImage(world_pos)
        local_wcs = wcs.local(image_pos=image_pos)

        convolved_object = get_convolved_object(obj, psf, image_pos)

        max_n_photons = 10_000_000
        # 0 means use the flux for n_photons
        n_photons = 0 if obj.flux < max_n_photons else max_n_photons

        stamp = convolved_object.drawImage(
            center=image_pos, wcs=local_wcs,
            method='phot',
            n_photons=n_photons,
            poisson_flux=True,
            maxN=1_000_000,  # shoot in batches this size
            rng=grng,
        )
        b = stamp.bounds & image.bounds
        if b.isDefined():
            image[b] += stamp[b]

            # use smooth version for radius calculation
            stamp_fft = convolved_object.drawImage(
                center=image_pos, wcs=local_wcs,
            )

            timage[b] += stamp_fft[b]

            calculate_and_add_bright_star_mask(
                image=timage.array,
                bmask=bmask.array,
                image_pos=image_pos,
                threshold=mask_threshold,
            )
            if star_bleeds and mag < max_bleed_mag:
                add_bleed(
                    image=image.array,
                    bmask=bmask.array,
                    pos=image_pos,
                    mag=mag,
                    band=band,
                )

            # reset for next object
            timage.setZero()


def get_sim_config(config=None):
    """
    Get a simulation configuration, with defaults that can
    be over-ridden by the input.  The defaults are in
    DEFAULT_SIM_CONFIG

    Parameters
    ----------
    config: dict, optional
        Dict of options to over ride the defaults

    Returns
    -------
    config dict
    """
    out_config = copy.deepcopy(DEFAULT_SIM_CONFIG)
    sub_configs = ['gal_config', 'star_config']

    if config is not None:
        for key in config:
            if key not in out_config and key not in sub_configs:
                raise ValueError("bad key for sim: '%s'" % key)
        out_config.update(config)
    return out_config


def get_se_dim(*, coadd_dim):
    """
    get se dim given coadd dim.  The se dim is padded out as
        int(np.ceil(coadd_dim * np.sqrt(2))) + 20

    Parameters
    ----------
    coadd_dim: int
        dimensions of coadd

    Returns
    -------
    integer dimensions of SE image
    """
    return int(np.ceil(coadd_dim * np.sqrt(2))) + 20


def get_coadd_center_gs_pos(coadd_wcs, coadd_bbox):
    """
    get the sky position of the center of the coadd within the
    bbox as a galsim CelestialCoord

    Parameters
    ----------
    coadd_wcs: DM wcs
        The wcs for the coadd
    coadd_bbox: geom.Box2I
        The bounding box for the coadd within larger wcs system

    Returns
    -------
    galsim CelestialCoord
    """

    # world origin is at center of the coadd, which itself
    # is in a bbox shifted from the overall WORLD_ORIGIN

    bbox_cen_skypos = coadd_wcs.pixelToSky(
        coadd_bbox.getCenter()
    )

    return galsim.CelestialCoord(
        ra=float(bbox_cen_skypos.getRa()) * galsim.radians,
        dec=float(bbox_cen_skypos.getDec()) * galsim.radians,
    )


def get_convolved_object(obj, psf, image_pos):
    """
    Get a convolved object for either constant or varying psf

    Parameters
    ----------
    obj: galsim object
        The object to be convolved
    psf: galsim object or PowerSpectrumPSF
        Constant or varying psf
    image_pos: galsim.PositionD
        For varying psfs, will be used to get the psf

    Returns
    -------
    galsim object
    """
    if isinstance(psf, galsim.GSObject):
        convolved_object = galsim.Convolve(obj, psf)
    else:
        psf_gsobj = psf.getPSF(image_pos)
        convolved_object = galsim.Convolve(obj, psf_gsobj)

    return convolved_object<|MERGE_RESOLUTION|>--- conflicted
+++ resolved
@@ -57,14 +57,11 @@
     cosmic_rays=False,
     bad_columns=False,
     star_bleeds=False,
-<<<<<<< HEAD
-    corr_noise=False,
-    g1_noise=0.01,
-    g2_noise=0.01,
-=======
     sky_n_sigma=None,
     draw_method='auto',
->>>>>>> e96a7be5
+    g2_noise=0.01,
+    g1_noise=0.01,
+    corr_noise=False,
 ):
     """
     Make simulation data
@@ -105,21 +102,18 @@
         If True, add cosmic rays
     bad_columns: bool
         If True, add bad columns
-<<<<<<< HEAD
+    sky_n_sigma: float
+        Number of sigma to set the sky value.  Can be negative to
+        mock up a sky oversubtraction.  Default None.
+    draw_method: string
+        Draw method for galsim objects, default 'auto'.  Set to
+        'phot' to get poisson noise.  Note this is much slower.
     corr_noise: bool
         If True, make correlated noise
     g1_noise: float
         g1 for shear correlated noise
     g2_noise: float
         g2 for shear correlated noise
-=======
-    sky_n_sigma: float
-        Number of sigma to set the sky value.  Can be negative to
-        mock up a sky oversubtraction.  Default None.
-    draw_method: string
-        Draw method for galsim objects, default 'auto'.  Set to
-        'phot' to get poisson noise.  Note this is much slower.
->>>>>>> e96a7be5
     """
 
     coadd_wcs, coadd_bbox = make_coadd_dm_wcs(coadd_dim)
@@ -172,14 +166,11 @@
                 cosmic_rays=cosmic_rays,
                 bad_columns=bad_columns,
                 star_bleeds=star_bleeds,
-<<<<<<< HEAD
+                sky_n_sigma=sky_n_sigma,
+                draw_method=draw_method,
                 corr_noise=corr_noise,
                 g1_noise=g1_noise,
                 g2_noise=g2_noise,
-=======
-                sky_n_sigma=sky_n_sigma,
-                draw_method=draw_method,
->>>>>>> e96a7be5
             )
             if galaxy_catalog.gal_type == 'wldeblend':
                 rescale_wldeblend_exp(
@@ -240,15 +231,12 @@
     cosmic_rays=False,
     bad_columns=False,
     star_bleeds=False,
-<<<<<<< HEAD
+    sky_n_sigma=None,
+    draw_method='auto',
     galsim_rng=None,
     corr_noise=False,
     g1_noise=0.01,
     g2_noise=0.01,
-=======
-    sky_n_sigma=None,
-    draw_method='auto',
->>>>>>> e96a7be5
 ):
     """
     Make an SEObs
@@ -297,21 +285,18 @@
         If True, put in bad columns
     star_bleeds: bool
         If True, add bleed trails to stars
-<<<<<<< HEAD
+    sky_n_sigma: float
+        Number of sigma to set the sky value.  Can be negative to
+        mock up a sky oversubtraction.  Default None.
+    draw_method: string
+        Draw method for galsim objects, default 'auto'.  Set to
+        'phot' to get poisson noise.  Note this is much slower.
     corr_noise: bool
         If True, make correlated noise
     g1_noise: float
         g1 for shear correlated noise
     g2_noise: float
         g2 for shear correlated noise
-=======
-    sky_n_sigma: float
-        Number of sigma to set the sky value.  Can be negative to
-        mock up a sky oversubtraction.  Default None.
-    draw_method: string
-        Draw method for galsim objects, default 'auto'.  Set to
-        'phot' to get poisson noise.  Note this is much slower.
->>>>>>> e96a7be5
     """
 
     shear = galsim.Shear(g1=g1, g2=g2)
@@ -358,7 +343,6 @@
             rng,
         )
 
-<<<<<<< HEAD
     # Make correlated noise
     if corr_noise:
         galsim_seed = rng.randint(low=1, high=2**29, size=1)
@@ -372,14 +356,9 @@
         corr_noise = corr_noise.shear(g1=g1_noise, g2=g2_noise)
         image.addNoise(corr_noise)
     else:
-        # Maybe change this to use galsim noise generator?
-        # To fit with the correlated noise option
         image.array[:, :] += rng.normal(scale=noise, size=dims)
-=======
-    image.array[:, :] += rng.normal(scale=noise, size=dims)
-    if sky_n_sigma is not None:
-        image.array[:, :] += sky_n_sigma * noise
->>>>>>> e96a7be5
+        if sky_n_sigma is not None:
+            image.array[:, :] += sky_n_sigma * noise
 
     bmask = get_bmask(
         image=image,
