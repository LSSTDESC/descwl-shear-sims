from copy import deepcopy
import esutil as eu
import galsim
import numpy as np

import lsst.afw.image as afw_image
from lsst.afw.cameraGeom.testUtils import DetectorWrapper

from .lsst_bits import get_flagval
from .saturation import saturate_image_and_mask, BAND_SAT_VALS
from .surveys import get_survey, rescale_wldeblend_exp, DEFAULT_SURVEY_BANDS
from .constants import SCALE, WORLD_ORIGIN, ZERO_POINT, SIM_INCLUSION_PADDING
from .artifacts import add_bleed, get_max_mag_with_bleed
from .masking import (
    get_bmask_and_set_image,
    calculate_bright_star_mask_radius,
)
from .objlists import get_objlist
from .psfs import make_dm_psf
from .wcs import (
    make_dm_wcs, make_se_wcs, make_coadd_dm_wcs, make_coadd_dm_wcs_simple
)
from .shear import ShearConstant


DEFAULT_SIM_CONFIG = {
    "gal_type": "fixed",  # note "exp" also means "fixed" for back compat
    "psf_type": "gauss",
    "psf_dim": 51,
    "psf_variation_factor": 1,  # for power spectrum psf
    # randomize the psf fwhm and shape for each trial.  PSF is still same
    # for all epochs/bands
    "randomize_psf": False,
    "coadd_dim": 250,
    "se_dim": None,
    "buff": 0,
    "layout": "grid",
    "sep": None,
    "dither": False,
    "rotate": False,
    "bands": ["i"],
    "epochs_per_band": 1,
    "noise_factor": 1.0,
    "stars": False,
    "star_bleeds": False,
    "draw_stars": True,
    "cosmic_rays": False,
    "bad_columns": False,
    "sky_n_sigma": None,
    "survey_name": "LSST",
    "draw_noise": True,
}


def make_sim(
    *,
    rng,
    galaxy_catalog,
    psf,
    shear_obj=None,
    se_dim=None,
    draw_gals=True,
    star_catalog=None,
    draw_stars=True,
    draw_bright=True,
    psf_dim=51,
    dither=False,
    dither_size=0.5,
    rotate=False,
    bands=["i"],
    epochs_per_band=1,
    noise_factor=1.0,
    cosmic_rays=False,
    bad_columns=False,
    star_bleeds=False,
    sky_n_sigma=None,
    draw_method="auto",
    calib_mag_zero=ZERO_POINT,
    survey_name="LSST",
    theta0=0.0,
    g1=None,
    g2=None,
    coadd_dim=None,
    simple_coadd_bbox=False,
    draw_noise=True,
    im_dtype=np.float32,
):
    """
    Make simulation data

    Parameters
    ----------
    rng: numpy.random.RandomState
        Numpy random state
    galaxy_catalog: catalog
        E.g. WLDeblendGalaxyCatalog or FixedGalaxyCatalog
    shear_obj:
        shear distortion object
    psf: GSObject or PowerSpectrumPSF
        The psf object or power spectrum psf
    se_dim: int, optional
        Force the single epoch images to have this dimension.  If not
        sent it is calculated to be large enough to encompass the coadd
        with rotations and small dithers.
    star_catalog: catalog, optional
        A catalog to generate star locations and fluxes.  See the psfs module
    psf_dim: int, optional
        Dimensions of psf image.  Default 51
    dither: bool, optional
        Whether to dither the images at the pixel level, default False
    dither_size: float, optional
        The amplitude of dithering in unit of a fraction of a pixel
        for testing pixel interpolation.
        All SE WCS will be given random dithers with this amplitude in both image
        x and y direction.
        Value must be between 0 and 1.  default 0.5.
    rotate: bool, optional
        Whether to randomly rotate the image exposures randomly [not the
        rotation of intrinsic galaxies], default False
    bands: list, optional
        Default ['i']
    epochs_per_band: int, optional
        Number of epochs per band, default 1
    noise_factor: float, optional
        Factor by which to multiply the noise, default 1
    cosmic_rays: bool, optional
        If set to True, add cosmic rays.  Default False.
    bad_columns: bool, optional
        If set to True, add bad columns.  Default False.
    star_bleeds: bool, optional
        If set to True, draw simulated bleed trails for saturated stars.
        Default False
    sky_n_sigma: float, optional
        Number of sigma to set the sky value.  Can be negative to
        mock up a sky oversubtraction.  Default None.
    draw_method: string, optional
        Draw method for galaxy galsim objects, default 'auto'.  Set to
        'phot' to get poisson noise.  Note this is much slower.
    theta0: float, optional
        rotation angle of intrinsic galaxy shapes and positions on the sky,
        default 0, in units of radians
    g1,g2: float optional
        reduced shear distortions
    coadd_dim: optional, int
        Dimensions for planned final coadd.  This is used for generating
        the final coadd WCS and deteremines some properties of
        the single epoch images.
    simple_coadd_bbox: optional, bool. Default: False
        Whether to force the center of coadd boundary box (which is the default
        center single exposure) at the world_origin
    draw_noise: optional, bool
        Whether draw image noise
<<<<<<< HEAD
    im_dtype: optional, numpy dtype
=======
    im_dtype: optional, numpy dtype or str
>>>>>>> 661b856a
        Image numerical precision np.float32 or np.float64. Default: np.float32

    Returns
    -------
    sim_data: dict
        band_data: a dict keyed by band name, holding a list of exp
        coadd_wcs: lsst.afw.geom.makeSkyWcs
        psf_dims: (int, int)
        coadd_dims: (int, int)
        coadd_bbox: lsst.geom.Box2I
        bright_info: structured array
            fields are
            ra, dec: sky position of bright stars
            radius_pixels: radius of mask in pixels
            has_bleed: bool, True if there is a bleed trail
        truth_info: structured array
            fields are
            ra, dec: sky position of input galaxies
            z: redshift of input galaxies
            image_x, image_y: image position of input galaxies
        se_wcs: a dict keyed by band name, holding a list of se_wcs
    """

<<<<<<< HEAD
=======
    if isinstance(im_dtype, str):
        im_dtype = np.dtype(im_dtype).type

>>>>>>> 661b856a
    # Get the pixel scale using a default band from the survey
    _bd = deepcopy(DEFAULT_SURVEY_BANDS)[survey_name]
    pixel_scale = get_survey(
        gal_type=galaxy_catalog.gal_type,
        band=_bd,
        survey_name=survey_name,
    ).pixel_scale

    if simple_coadd_bbox:
        # Force to use a simple coadd boundary box
        # where the center of the boundary box is the image origin and it
        # matches to the world origin of the catalog's layout. Note that he
        # center of the boundary box is the image_origin of the single exposure
        # (SE).
        if hasattr(galaxy_catalog.layout, "wcs"):
            origin = galaxy_catalog.layout.wcs.getSkyOrigin()
            world_origin = galsim.CelestialCoord(
                ra=origin.getRa().asDegrees() * galsim.degrees,
                dec=origin.getDec().asDegrees() * galsim.degrees,
            )
        else:
            world_origin = WORLD_ORIGIN
        coadd_wcs, coadd_bbox = make_coadd_dm_wcs_simple(
            coadd_dim,
            pixel_scale=pixel_scale,
            world_origin=world_origin,
        )
    else:
        if (
            hasattr(galaxy_catalog.layout, "wcs")
            and hasattr(galaxy_catalog.layout, "bbox")
        ):
            coadd_wcs = galaxy_catalog.layout.wcs
            coadd_bbox = galaxy_catalog.layout.bbox
        else:
            coadd_wcs, coadd_bbox = make_coadd_dm_wcs(
                coadd_dim,
                pixel_scale=pixel_scale,
            )

    # get the sky position of the coadd image center. For simple_coadd_bbox ==
    # True, coadd_bbox_cen_gs_skypos is WORLD_ORIGIN (see unit test_make_exp in
    # test_sim.py)
    coadd_bbox_cen_gs_skypos = get_coadd_center_gs_pos(
        coadd_wcs=coadd_wcs,
        coadd_bbox=coadd_bbox,
    )
    if se_dim is None:
        coadd_scale = coadd_wcs.getPixelScale().asArcseconds()
        coadd_dim = coadd_bbox.getHeight()
        se_dim = get_se_dim(
            coadd_scale=coadd_scale,
            coadd_dim=coadd_dim,
            se_scale=pixel_scale,
            rotate=rotate,
        )

    if shear_obj is None:
        assert g1 is not None and g2 is not None
        shear_obj = ShearConstant(g1=float(g1), g2=float(g2))
    band_data = {}
    bright_info = []
    truth_info = []
    se_wcs = {}
    for band in bands:
        survey = get_survey(
            gal_type=galaxy_catalog.gal_type,
            band=band,
            survey_name=survey_name,
        )
        noise_for_gsparams = survey.noise * noise_factor
        noise_per_epoch = survey.noise * np.sqrt(epochs_per_band) * noise_factor

        # go down to coadd depth in this band, not dividing by sqrt(nbands)
        # but we could if we want to be more conservative
        mask_threshold = survey.noise * noise_factor

        lists = get_objlist(
            galaxy_catalog=galaxy_catalog,
            survey=survey,
            star_catalog=star_catalog,
            noise=noise_for_gsparams,
        )

        # note the bright list is the same for all exps, so we only add
        # bright_info once

        bdata_list = []
        se_wcs_list = []
        for epoch in range(epochs_per_band):
            exp, this_bright_info, this_truth_info, this_se_wcs = make_exp(
                rng=rng,
                band=band,
                noise=noise_per_epoch,
                objlist=lists["objlist"],
                shifts=lists["shifts"],
                redshifts=lists["redshifts"],
                dim=se_dim,
                psf=psf,
                psf_dim=psf_dim,
                shear_obj=shear_obj,
                draw_gals=draw_gals,
                star_objlist=lists["star_objlist"],
                star_shifts=lists["star_shifts"],
                draw_stars=draw_stars,
                draw_bright=draw_bright,
                bright_objlist=lists["bright_objlist"],
                bright_shifts=lists["bright_shifts"],
                bright_mags=lists["bright_mags"],
                coadd_bbox_cen_gs_skypos=coadd_bbox_cen_gs_skypos,
                dither=dither,
                dither_size=dither_size,
                rotate=rotate,
                mask_threshold=mask_threshold,
                cosmic_rays=cosmic_rays,
                bad_columns=bad_columns,
                star_bleeds=star_bleeds,
                sky_n_sigma=sky_n_sigma,
                draw_method=draw_method,
                theta0=theta0,
                pixel_scale=pixel_scale,
                calib_mag_zero=calib_mag_zero,
                draw_noise=draw_noise,
                indexes=lists["indexes"],
                im_dtype=im_dtype,
            )
            if epoch == 0:
                bright_info += this_bright_info
            if epoch == 0 and band == bands[0]:
                # only record the input catalog info for one band
                truth_info += this_truth_info
            if galaxy_catalog.gal_type == "wldeblend":
                # rescale the image to calibrate it to magnitude zero point
                # = calib_mag_zero
                rescale_wldeblend_exp(
                    survey=survey.descwl_survey,
                    exp=exp,
                    calib_mag_zero=calib_mag_zero,
                )

            if survey_name == "LSST":
                # mark high pixels SAT and also set sat value in image for
                # any pixels already marked SAT
                saturate_image_and_mask(
                    image=exp.image.array,
                    bmask=exp.mask.array,
                    sat_val=BAND_SAT_VALS[band],
                    flagval=get_flagval("SAT"),
                )

            bdata_list.append(exp)
            se_wcs_list.append(this_se_wcs)

        band_data[band] = bdata_list
        se_wcs[band] = se_wcs_list

    bright_info = eu.numpy_util.combine_arrlist(bright_info)
    truth_info = eu.numpy_util.combine_arrlist(truth_info)

    return {
        "band_data": band_data,
        "coadd_wcs": coadd_wcs,
        "psf_dims": (psf_dim,) * 2,
        "coadd_dims": (coadd_dim,) * 2,
        "coadd_bbox": coadd_bbox,
        "bright_info": bright_info,
        "truth_info": truth_info,
        "se_wcs": se_wcs,
    }


def make_exp(
    *,
    rng,
    band,
    noise,
    objlist,
    shifts,
    redshifts,
    dim,
    psf,
    psf_dim,
    shear_obj,
    draw_gals=True,
    star_objlist=None,
    star_shifts=None,
    draw_stars=True,
    draw_bright=True,
    bright_objlist=None,
    bright_shifts=None,
    bright_mags=None,
    coadd_bbox_cen_gs_skypos=None,
    dither=False,
    dither_size=None,
    rotate=False,
    mask_threshold=None,
    cosmic_rays=False,
    bad_columns=False,
    star_bleeds=False,
    sky_n_sigma=None,
    draw_method="auto",
    theta0=0.0,
    pixel_scale=SCALE,
    calib_mag_zero=ZERO_POINT,
    draw_noise=True,
    indexes=None,
    se_wcs=None,
    im_dtype=np.float32,
):
    """
    Make an Signle Exposure (SE) observation

    Parameters
    ----------
    rng: numpy.random.RandomState
        The random number generator
    band: str
        Band as a string, e.g. 'i'
    noise: float
        Gaussian noise level
    objlist: list
        List of GSObj
    shifts: array
        List of PositionD representing offsets
    dim: int
        Dimension of image
    psf: GSObject or PowerSpectrumPSF
        the psf
    psf_dim: int
        Dimensions of psf image that will be drawn when psf func is called
    dither: bool
        If set to True, dither randomly by a pixel width
    dither_size: float, optional
        The amplitude of dithering in unit of a fraction of a pixel
        for testing pixel interpolation.
        All se WCS will be dithered by this amount in both x and y directions.
        Value must be between 0 and 1.  default None.
    rotate: bool
        If set to True, rotate the image exposure randomly, note, this is not
        the rotation of intrinsic galaxies in ring test
    star_objlist: list
        List of GSObj for stars
    star_shifts: array
        List of PositionD for stars representing offsets
    draw_stars: bool, optional
        Draw the stars, don't just mask bright ones.  Default True.
    bright_objlist: list, optional
        List of GSObj for bright objects
    bright_shifts: array, optional
        List of PositionD for stars representing offsets
    bright_mags: array, optional
        Mags for the bright objects
    coadd_bbox_cen_gs_skypos: galsim.CelestialCoord, optional
        The sky position of the center (origin) of the coadd we
        will make, as a galsim object not stack object
    mask_threshold: float
        Bright masks are created such that the profile goes out
        to this threshold
    cosmic_rays: bool
        If True, put in cosmic rays
    bad_columns: bool
        If True, put in bad columns
    star_bleeds: bool
        If True, add bleed trails to stars
    sky_n_sigma: float
        Number of sigma to set the sky value.  Can be negative to
        mock up a sky oversubtraction.  Default None.
    draw_method: string
        Draw method for galsim objects, default 'auto'.  Set to
        'phot' to get poisson noise.  Note this is much slower.
    theta0: float
        rotation angle of intrinsic galaxies and positions [for ring test],
        default 0, in units of radians
    pixel_scale: float
        pixel scale of single exposure in arcsec
    calib_mag_zero: float
        magnitude zero point after calibration
    indexes: list
        list of indexes in the input galaxy catalog, default: None
    se_wcs: galsim WCS
        wcs for single exposure, default: None
    im_dtype: np.float32 or np.float64. default: np.float32
        Numerical precision for images.

    Returns
    -------
    exp: lsst.afw.image.ExposureF
        Exposure data
    bright_info: list of structured arrays
        fields are
        ra, dec: sky position of bright stars
        radius_pixels: radius of mask in pixels
        has_bleed: bool, True if there is a bleed trail
    truth_info: structured array
        fields are
        index: index in the input catalog
        ra, dec: sky position of input galaxies
        z: redshift of input galaxies
        image_x, image_y: image position of input galaxies
    se_wcs: galsim wcs
        the wcs of the single exposure

    """
    dims = [int(dim)] * 2

    if se_wcs is None:
        # If no se_wcs input, we make a wcs with world origin set to the center
        # of the coadds (the center of the galaxy_catalog.layout)

        # The se origin is set to the center of the image
        # Galsim image uses 1 offset. An array with length =dim=5
        # The center is at 3=(5+1)/2
        cen = (np.array(dims) + 1) / 2
        se_origin = galsim.PositionD(x=cen[1], y=cen[0])
        se_wcs = make_se_wcs(
            pixel_scale=pixel_scale,
            image_origin=se_origin,
            world_origin=coadd_bbox_cen_gs_skypos,
            dither=dither,
            dither_size=dither_size,
            rotate=rotate,
            rng=rng,
        )
    else:
        # if with se_wcs input, we make sure the wcs is consistent with the
        # other inputs
        cen = se_wcs.crpix
        se_origin = galsim.PositionD(x=cen[1], y=cen[0])
        pixel_area = se_wcs.pixelArea(se_origin)
        if not (pixel_area - pixel_scale ** 2.0) < pixel_scale ** 2.0 / 100.0:
            raise ValueError("The input se_wcs has wrong pixel scale")

    image = galsim.Image(dim, dim, wcs=se_wcs, dtype=im_dtype)

    if objlist is not None and draw_gals:
        assert shifts is not None
        truth_info = _draw_objects(
            image,
            objlist,
            shifts,
            redshifts,
            psf,
            draw_method,
            coadd_bbox_cen_gs_skypos,
            rng,
            shear_obj=shear_obj,
            theta0=theta0,
            indexes=indexes,
            im_dtype=im_dtype,
        )
    else:
        truth_info = []

    if star_objlist is not None and draw_stars:
        assert star_shifts is not None, "send star_shifts with star_objlist"
        _draw_objects(
            image,
            star_objlist,
            star_shifts,
            None,
            psf,
            draw_method,
            coadd_bbox_cen_gs_skypos,
            rng,
            im_dtype=im_dtype,
        )

    if draw_noise:
        image.array[:, :] += rng.normal(scale=noise, size=dims)
    if sky_n_sigma is not None:
        image.array[:, :] += sky_n_sigma * noise

    # pixels flagged as bad cols and cosmics will get
    # set to np.nan
    bmask = get_bmask_and_set_image(
        image=image,
        rng=rng,
        cosmic_rays=cosmic_rays,
        bad_columns=bad_columns,
    )

    if bright_objlist is not None and draw_bright:
        bright_info = _draw_bright_objects(
            image=image,
            noise=noise,
            origin=se_origin,
            bmask=bmask,
            band=band,
            objlist=bright_objlist,
            shifts=bright_shifts,
            mags=bright_mags,
            psf=psf,
            coadd_bbox_cen_gs_skypos=coadd_bbox_cen_gs_skypos,
            mask_threshold=mask_threshold,
            rng=rng,
            star_bleeds=star_bleeds,
            draw_stars=draw_stars,
            im_dtype=im_dtype,
        )
    else:
        bright_info = []

    dm_wcs = make_dm_wcs(se_wcs)
    dm_psf = make_dm_psf(psf=psf, psf_dim=psf_dim, wcs=se_wcs)

    variance = image.copy()
    variance.array[:, :] = noise**2

    masked_image = afw_image.MaskedImage(dim, dim, dtype=im_dtype)
    masked_image.image.array[:, :] = image.array
    masked_image.variance.array[:, :] = variance.array
    masked_image.mask.array[:, :] = bmask.array

    exp = afw_image.Exposure(masked_image, dtype=im_dtype)

    # Prepare the frc, and save it to the DM exposure
    # It can be retrieved as follow
    # zero_flux =  exposure.getPhotoCalib().getInstFluxAtZeroMagnitude()
    # magz    =   np.log10(zero_flux)*2.5 # magnitude zero point
    zero_flux = 10.0 ** (0.4 * calib_mag_zero)
    photoCalib = afw_image.makePhotoCalibFromCalibZeroPoint(zero_flux)
    exp.setPhotoCalib(photoCalib)

    filter_label = afw_image.FilterLabel(band=band, physical=band)
    exp.setFilter(filter_label)

    exp.setPsf(dm_psf)

    exp.setWcs(dm_wcs)

    detector = DetectorWrapper().detector
    exp.setDetector(detector)

    return exp, bright_info, truth_info, se_wcs


def _draw_objects(
    image,
    objlist,
    shifts,
    redshifts,
    psf,
    draw_method,
    coadd_bbox_cen_gs_skypos,
    rng,
    shear_obj=None,
    theta0=None,
    indexes=None,
    im_dtype=np.float32,
):
    """
    draw objects and return the input galaxy catalog.

    Returns
    -------
        truth_info: structured array
        fields are
        index: index in the input galaxy catalog
        ra, dec: sky position of input galaxies
        z: redshift of input galaxies
        image_x, image_y: image position of input galaxies
    """

    wcs = image.wcs
    kw = {}
    if draw_method == "phot":
        kw["maxN"] = 1_000_000
        kw["rng"] = galsim.BaseDeviate(seed=rng.randint(low=0, high=2**30))

    if redshifts is None:
        # set redshifts to -1 if not sepcified
        redshifts = np.ones(len(objlist)) * -1.0

    if indexes is None:
        # set input galaxy indexes to -1 if not sepcified
        indexes = np.ones(len(objlist)) * -1.0

    truth_info = []

    for obj, shift, z, ind in zip(objlist, shifts, redshifts, indexes):

        if theta0 is not None:
            ang = theta0 * galsim.radians
            # rotation on intrinsic galaxies comes before shear distortion
            obj = obj.rotate(ang)
            shift = _rotate_pos(shift, theta0)

        if shear_obj is not None:
            distor_res = shear_obj.distort_galaxy(obj, shift, z)
            obj = distor_res["gso"]
            lensed_shift = distor_res["lensed_shift"]
            gamma1 = distor_res["gamma1"]
            gamma2 = distor_res["gamma2"]
            kappa = distor_res["kappa"]
        else:
            lensed_shift = shift
            gamma1, gamma2, kappa = 0.0, 0.0, 0.0

        # Deproject from u,v onto sphere. Then use wcs to get to image pos.
        world_pos = coadd_bbox_cen_gs_skypos.deproject(
            lensed_shift.x * galsim.arcsec,
            lensed_shift.y * galsim.arcsec,
        )

        image_pos = wcs.toImage(world_pos)

        prelensed_world_pos = coadd_bbox_cen_gs_skypos.deproject(
            shift.x * galsim.arcsec,
            shift.y * galsim.arcsec,
        )
        prelensed_image_pos = wcs.toImage(prelensed_world_pos)

        if (
            (image.bounds.xmin - SIM_INCLUSION_PADDING) <
            image_pos.x < (image.bounds.xmax + SIM_INCLUSION_PADDING)
        ) and (
            (image.bounds.ymin - SIM_INCLUSION_PADDING)
            < image_pos.y < (image.bounds.ymax + SIM_INCLUSION_PADDING)
        ):
            local_wcs = wcs.local(image_pos=image_pos)
            convolved_object = get_convolved_object(obj, psf, image_pos)
            stamp = convolved_object.drawImage(
                center=image_pos, wcs=local_wcs, method=draw_method,
                dtype=im_dtype, **kw
            )

            b = stamp.bounds & image.bounds
            if b.isDefined():
                image[b] += stamp[b]

        info = get_truth_info_struct()

        info["index"] = (ind,)
        info["ra"] = world_pos.ra / galsim.degrees
        info["dec"] = world_pos.dec / galsim.degrees
        info["shift_x"] = (shift.x,)
        info["shift_y"] = (shift.y,)
        info["lensed_shift_x"] = (lensed_shift.x,)
        info["lensed_shift_y"] = (lensed_shift.y,)
        info["z"] = (z,)
        info["image_x"] = (image_pos.x - 1,)
        info["image_y"] = (image_pos.y - 1,)
        info["gamma1"] = (gamma1,)
        info["gamma2"] = (gamma2,)
        info["kappa"] = (kappa,)
        info["prelensed_image_x"] = (prelensed_image_pos.x - 1,)
        info["prelensed_image_y"] = (prelensed_image_pos.y - 1,)
        info["prelensed_ra"] = (prelensed_world_pos.ra / galsim.degrees,)
        info["prelensed_dec"] = (prelensed_world_pos.dec / galsim.degrees,)

        truth_info.append(info)

    return truth_info


def _draw_bright_objects(
    image,
    noise,
    origin,
    bmask,
    band,
    objlist,
    shifts,
    mags,
    psf,
    coadd_bbox_cen_gs_skypos,
    mask_threshold,
    rng,
    star_bleeds,
    draw_stars,
    im_dtype,
):
    """
    draw bright objects and return bright object information.

    Returns
    -------
    bright_info: list of structured arrays
        fields are
        ra, dec: sky position of bright stars
        radius_pixels: radius of mask in pixels
        has_bleed: bool, True if there is a bleed trail
    """
    # extra array needed to determine star mask accurately
    timage = image.copy()
    timage.setZero()

    grng = galsim.BaseDeviate(rng.randint(0, 2**30))

    assert shifts is not None
    assert mags is not None and len(mags) == len(shifts)
    assert mask_threshold is not None

    max_bleed_mag = get_max_mag_with_bleed(band=band)

    wcs = image.wcs

    bright_info = []

    indices = np.arange(len(objlist))
    for index, obj, shift, mag in zip(indices, objlist, shifts, mags):

        # profiles can have detectably sharp edges if the
        # profile is very high s/n and we have not set the
        # thresholds right in the gs params.
        #
        # photon shooting reduces these sharp edges, reducing
        # sensitivity to such an error

        world_pos = coadd_bbox_cen_gs_skypos.deproject(
            shift.x * galsim.arcsec,
            shift.y * galsim.arcsec,
        )

        image_pos = wcs.toImage(world_pos)
        local_wcs = wcs.local(image_pos=image_pos)

        convolved_object = get_convolved_object(obj, psf, image_pos)

        max_n_photons = 10_000_000
        # 0 means use the flux for n_photons
        n_photons = 0 if obj.flux < max_n_photons else max_n_photons

        stamp = convolved_object.drawImage(
            center=image_pos,
            wcs=local_wcs,
            method="phot",
            n_photons=n_photons,
            poisson_flux=True,
            maxN=1_000_000,  # shoot in batches this size
            rng=grng,
            dtype=im_dtype,
        )
        b = stamp.bounds & image.bounds
        if b.isDefined():
            if draw_stars:
                image[b] += stamp[b]

            # use smooth version for radius calculation
            stamp_fft = convolved_object.drawImage(
                center=image_pos,
                wcs=local_wcs,
                dtype=im_dtype,
            )

            timage[b] += stamp_fft[b]

            radius_pixels = calculate_bright_star_mask_radius(
                image=timage.array,
                objrow=image_pos.y,
                objcol=image_pos.x,
                threshold=mask_threshold,
            )

            info = get_bright_info_struct()
            info["ra"] = world_pos.ra / galsim.degrees
            info["dec"] = world_pos.dec / galsim.degrees
            info["radius_pixels"] = radius_pixels

            if star_bleeds and mag < max_bleed_mag:
                info["has_bleed"] = True
                add_bleed(
                    image=image.array,
                    bmask=bmask.array,
                    pos=image_pos,
                    mag=mag,
                    band=band,
                )
            else:
                info["has_bleed"] = False

            bright_info.append(info)

            # reset for next object
            timage.setZero()

    return bright_info


def get_sim_config(config=None):
    """
    Get a simulation configuration, with defaults that can
    be over-ridden by the input.  The defaults are in
    DEFAULT_SIM_CONFIG

    Parameters
    ----------
    config: dict, optional
        Dict of options to over ride the defaults

    Returns
    -------
    config dict
    """
    out_config = deepcopy(DEFAULT_SIM_CONFIG)
    sub_configs = ["gal_config", "star_config"]

    if config is not None:
        for key in config:
            if key not in out_config and key not in sub_configs:
                raise ValueError("bad key for sim: '%s'" % key)

        out_config.update(deepcopy(config))

    return out_config


def get_se_dim(
    *, coadd_dim, coadd_scale=None, se_scale=None, rotate=False
):
    """
    get single epoch (se) dimensions given coadd dim.

    Parameters
    ----------
    coadd_dim: int
        dimensions of coadd
    coadd_scale: float, optional
        pixel scale of coadd
    se_scale: float, optional
        pixel scale of single exposure
    rotate: bool, optional
        Whether there are random rotations of image exposure or not

    Returns
    -------
    integer dimensions of SE image
    """
    if (coadd_scale is None) or (se_scale is None):
        print("no coadd_scale or se_scale. Assume they are the same")
        dim = coadd_dim
    else:
        coadd_length = coadd_scale * coadd_dim
        dim = int((coadd_length) / se_scale + 0.5)
    if rotate:
        # make sure to completely cover the coadd
        se_dim = int(np.ceil(dim * np.sqrt(2))) + 20
    else:
        # make big enough to avoid boundary checks for downstream
        # which are 3 pixels
        se_dim = dim + 10

    return se_dim


def get_coadd_center_gs_pos(coadd_wcs, coadd_bbox):
    """
    get the sky position of the center of the coadd within the
    bbox as a galsim CelestialCoord

    Parameters
    ----------
    coadd_wcs: DM wcs
        The wcs for the coadd
    coadd_bbox: geom.Box2I
        The bounding box for the coadd within larger wcs system

    Returns
    -------
    galsim CelestialCoord
    """

    # world origin is at center of the coadd, which itself
    # is in a bbox shifted from the overall WORLD_ORIGIN

    bbox_cen_skypos = coadd_wcs.pixelToSky(coadd_bbox.getCenter())

    return galsim.CelestialCoord(
        ra=float(bbox_cen_skypos.getRa()) * galsim.radians,
        dec=float(bbox_cen_skypos.getDec()) * galsim.radians,
    )


def get_convolved_object(obj, psf, image_pos):
    """
    Get a convolved object for either constant or varying psf

    Parameters
    ----------
    obj: galsim object
        The object to be convolved
    psf: galsim object or PowerSpectrumPSF
        Constant or varying psf
    image_pos: galsim.PositionD
        For varying psfs, will be used to get the psf

    Returns
    -------
    galsim object
    """
    if isinstance(psf, galsim.GSObject):
        convolved_object = galsim.Convolve(obj, psf)
    else:
        psf_gsobj = psf.getPSF(image_pos)
        convolved_object = galsim.Convolve(obj, psf_gsobj)

    return convolved_object


def get_bright_info_struct():
    dt = [
        ("ra", "f8"),
        ("dec", "f8"),
        ("radius_pixels", "f4"),
        ("has_bleed", bool),
    ]
    return np.zeros(1, dtype=dt)


def get_truth_info_struct():
    dt = [
        ("index", "i4"),
        ("ra", "f8"),
        ("dec", "f8"),
        ("shift_x", "f8"),
        ("shift_y", "f8"),
        ("lensed_shift_x", "f8"),
        ("lensed_shift_y", "f8"),
        ("z", "f8"),
        ("image_x", "f8"),
        ("image_y", "f8"),
        ("prelensed_image_x", "f8"),
        ("prelensed_image_y", "f8"),
        ("prelensed_ra", "f8"),
        ("prelensed_dec", "f8"),
        ("kappa", "f8"),
        ("gamma1", "f8"),
        ("gamma2", "f8"),]
    return np.zeros(1, dtype=dt)


def _rotate_pos(pos, theta):
    """Rotates coordinates by an angle theta

    Args:
        pos (PositionD):a galsim position
        theta (float):  rotation angle [rads]
    Returns:
        x2 (ndarray):   rotated coordiantes [x]
        y2 (ndarray):   rotated coordiantes [y]
    """
    x = pos.x
    y = pos.y
    cost = np.cos(theta)
    sint = np.sin(theta)
    x2 = cost * x - sint * y
    y2 = sint * x + cost * y
    return galsim.PositionD(x=x2, y=y2)<|MERGE_RESOLUTION|>--- conflicted
+++ resolved
@@ -150,11 +150,7 @@
         center single exposure) at the world_origin
     draw_noise: optional, bool
         Whether draw image noise
-<<<<<<< HEAD
-    im_dtype: optional, numpy dtype
-=======
     im_dtype: optional, numpy dtype or str
->>>>>>> 661b856a
         Image numerical precision np.float32 or np.float64. Default: np.float32
 
     Returns
@@ -178,12 +174,9 @@
         se_wcs: a dict keyed by band name, holding a list of se_wcs
     """
 
-<<<<<<< HEAD
-=======
     if isinstance(im_dtype, str):
         im_dtype = np.dtype(im_dtype).type
 
->>>>>>> 661b856a
     # Get the pixel scale using a default band from the survey
     _bd = deepcopy(DEFAULT_SURVEY_BANDS)[survey_name]
     pixel_scale = get_survey(
