--- conflicted
+++ resolved
@@ -83,11 +83,7 @@
     coadd_dim=None,
     simple_coadd_bbox=False,
     draw_noise=True,
-<<<<<<< HEAD
     im_dtype=np.float32,
-=======
-    im_precision="float",
->>>>>>> 393159b4
 ):
     """
     Make simulation data
