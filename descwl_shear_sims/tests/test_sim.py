import os
import galsim
import pytest
import numpy as np
from copy import deepcopy
import lsst.afw.image as afw_image
import lsst.afw.geom as afw_geom

from descwl_shear_sims.layout.layout import Layout
from ..surveys import get_survey, DEFAULT_SURVEY_BANDS

from ..galaxies import make_galaxy_catalog, DEFAULT_FIXED_GAL_CONFIG
from ..stars import StarCatalog, make_star_catalog
from ..psfs import make_fixed_psf, make_ps_psf
from ..wcs import make_se_wcs

from ..sim import (
    make_sim, make_exp, get_se_dim, get_coadd_center_gs_pos, get_objlist
)
from ..constants import SCALE, ZERO_POINT, WORLD_ORIGIN

from ..shear import ShearConstant

shear_obj = ShearConstant(g1=0.02, g2=0.)


@pytest.mark.parametrize('dither,rotate', [
    (False, False),
    (False, True),
    (True, False),
    (True, True),
])
def test_sim_smoke(dither, rotate):
    """
    test sim can run
    """
    seed = 74321
    rng = np.random.RandomState(seed)

    coadd_dim = 351
    psf_dim = 51
    bands = ["i"]
    galaxy_catalog = make_galaxy_catalog(
        rng=rng,
        gal_type="fixed",
        coadd_dim=coadd_dim,
        buff=30,
        layout="grid",
    )

    psf = make_fixed_psf(psf_type="gauss")
    data = make_sim(
        rng=rng,
        galaxy_catalog=galaxy_catalog,
        coadd_dim=coadd_dim,
        psf_dim=psf_dim,
        bands=bands,
        shear_obj=shear_obj,
        psf=psf,
        dither=dither,
        rotate=rotate,
    )

    for key in ['band_data', 'coadd_wcs', 'psf_dims', 'coadd_bbox']:
        assert key in data

    assert isinstance(data['coadd_wcs'], afw_geom.SkyWcs)
    assert data['psf_dims'] == (psf_dim, )*2
    extent = data['coadd_bbox'].getDimensions()
    edims = (extent.getX(), extent.getY())
    assert edims == (coadd_dim, )*2

    for band in bands:
        assert band in data['band_data']

    for band, bdata in data['band_data'].items():
        assert len(bdata) == 1
        assert isinstance(bdata[0], afw_image.ExposureF)


def test_sim_se_dim():
    """
    test sim can run
    """
    seed = 74321
    rng = np.random.RandomState(seed)

    coadd_dim = 351
    se_dim = 351
    psf_dim = 51
    bands = ["i"]
    galaxy_catalog = make_galaxy_catalog(
        rng=rng,
        gal_type="fixed",
        coadd_dim=coadd_dim,
        buff=30,
        layout="grid",
    )

    psf = make_fixed_psf(psf_type="gauss")
    data = make_sim(
        rng=rng,
        galaxy_catalog=galaxy_catalog,
        coadd_dim=coadd_dim,
        se_dim=se_dim,
        psf_dim=psf_dim,
        bands=bands,
        shear_obj=shear_obj,
        psf=psf,
    )

    dims = (se_dim, )*2
    assert data['band_data']['i'][0].image.array.shape == dims


@pytest.mark.parametrize("rotate", [False, True])
def test_sim_exp_mag(rotate, show=False):
    """
    test we get the right mag.  Also test we get small flux when we rotate and
    there is nothing at the sub image location we choose

    This requires getting lucky with the rotation, so try a few
    """

    ntrial = 10

    bands = ["i"]
    seed = 55
    coadd_dim = 301
    rng = np.random.RandomState(seed)

    # use fixed single epoch dim so we can look in the same spot for the object
    se_dim = get_se_dim(
        coadd_dim=coadd_dim,
        rotate=True,
    )

    ok = False
    for i in range(ntrial):
        galaxy_catalog = make_galaxy_catalog(
            rng=rng,
            gal_type="fixed",
            coadd_dim=coadd_dim,
            buff=30,
            layout="grid",
        )

        psf = make_fixed_psf(psf_type="gauss")
        sim_data = make_sim(
            rng=rng,
            galaxy_catalog=galaxy_catalog,
            coadd_dim=coadd_dim,
            se_dim=se_dim,
            shear_obj=shear_obj,
            psf=psf,
            bands=bands,
            rotate=rotate,
        )

        image = sim_data["band_data"]["i"][0].image.array
        sub_image = image[93:93+25, 88:88+25]
        subim_sum = sub_image.sum()

        if show:
            import matplotlib.pyplot as mplt
            fig, ax = mplt.subplots(nrows=1, ncols=2)
            ax[0].imshow(image)
            ax[1].imshow(sub_image)
            mplt.show()

        if rotate:
            # we expect nothing there
            if abs(subim_sum) < 30:
                ok = True
                break

        else:
            # we expect something there with about the right magnitude
            mag = ZERO_POINT - 2.5*np.log10(subim_sum)
            assert abs(mag - DEFAULT_FIXED_GAL_CONFIG['mag']) < 0.005

            break

    if rotate:
        assert ok, 'expected at least one to be empty upon rotation'


@pytest.mark.parametrize("psf_type", ["gauss", "moffat", "ps"])
def test_sim_psf_type(psf_type):

    seed = 431
    rng = np.random.RandomState(seed)

    dither = True
    rotate = True
    coadd_dim = 101
    galaxy_catalog = make_galaxy_catalog(
        rng=rng,
        gal_type="fixed",
        coadd_dim=coadd_dim,
        buff=5,
        layout="grid",
    )

    if psf_type == "ps":
        se_dim = get_se_dim(coadd_dim=coadd_dim, rotate=rotate)
        psf = make_ps_psf(rng=rng, dim=se_dim)
    else:
        psf = make_fixed_psf(psf_type=psf_type)

    _ = make_sim(
        rng=rng,
        galaxy_catalog=galaxy_catalog,
        coadd_dim=coadd_dim,
        shear_obj=shear_obj,
        psf=psf,
        dither=dither,
        rotate=rotate,
    )


@pytest.mark.parametrize('epochs_per_band', [1, 2, 3])
def test_sim_epochs(epochs_per_band):

    seed = 7421
    bands = ["r", "i", "z"]
    coadd_dim = 301
    psf_dim = 47

    rng = np.random.RandomState(seed)

    galaxy_catalog = make_galaxy_catalog(
        rng=rng,
        gal_type="fixed",
        coadd_dim=coadd_dim,
        buff=10,
        layout="grid",
    )

    psf = make_fixed_psf(psf_type="gauss")
    sim_data = make_sim(
        rng=rng,
        galaxy_catalog=galaxy_catalog,
        coadd_dim=coadd_dim,
        psf_dim=psf_dim,
        shear_obj=shear_obj,
        psf=psf,
        bands=bands,
        epochs_per_band=epochs_per_band,
    )

    band_data = sim_data['band_data']
    for band in bands:
        assert band in band_data
        assert len(band_data[band]) == epochs_per_band


@pytest.mark.parametrize(
    "layout, gal_type",
    [
        ("grid", "fixed"),
        ("random", "fixed"),
        ("random_disk", "fixed"),
        ("hex", "fixed"),
        ("grid", "wldeblend"),
        ("hex", "wldeblend"),
    ],
)
def test_sim_layout(layout, gal_type):
    seed = 7421
    coadd_dim = 201
    rng = np.random.RandomState(seed)

    galaxy_catalog = make_galaxy_catalog(
        rng=rng,
        gal_type=gal_type,
        coadd_dim=coadd_dim,
        buff=30,
        layout=layout,
    )

    psf = make_fixed_psf(psf_type="gauss")
    _ = make_sim(
        rng=rng,
        galaxy_catalog=galaxy_catalog,
        coadd_dim=coadd_dim,
        shear_obj=shear_obj,
        psf=psf,
    )


@pytest.mark.parametrize(
    "cosmic_rays, bad_columns",
    [(True, True),
     (True, False),
     (False, True),
     (True, True)],
)
def test_sim_defects(cosmic_rays, bad_columns):
    ntrial = 10
    seed = 7421
    rng = np.random.RandomState(seed)

    coadd_dim = 201

    galaxy_catalog = make_galaxy_catalog(
        rng=rng,
        gal_type="fixed",
        coadd_dim=coadd_dim,
        layout="grid",
        buff=30,
    )

    psf = make_fixed_psf(psf_type="gauss")

    for itrial in range(ntrial):
        sim_data = make_sim(
            rng=rng,
            galaxy_catalog=galaxy_catalog,
            coadd_dim=coadd_dim,
            shear_obj=shear_obj,
            psf=psf,
            cosmic_rays=cosmic_rays,
            bad_columns=bad_columns,
        )

        for band, band_exps in sim_data['band_data'].items():
            for exp in band_exps:
                image = exp.image.array
                mask = exp.mask.array
                flags = exp.mask.getPlaneBitMask(('CR', 'BAD'))

                if bad_columns or cosmic_rays:

                    wnan = np.where(np.isnan(image))
                    wflagged = np.where((mask & flags) != 0)
                    assert wnan[0].size == wflagged[0].size


@pytest.mark.skipif(
    "CATSIM_DIR" not in os.environ,
    reason='simulation input data is not present',
)
def test_sim_wldeblend():
    seed = 7421
    coadd_dim = 201
    rng = np.random.RandomState(seed)

    galaxy_catalog = make_galaxy_catalog(
        rng=rng,
        gal_type="wldeblend",
        coadd_dim=coadd_dim,
        buff=30,
        layout="random",
    )

    psf = make_fixed_psf(psf_type="moffat")
    _ = make_sim(
        rng=rng,
        galaxy_catalog=galaxy_catalog,
        coadd_dim=coadd_dim,
        shear_obj=shear_obj,
        psf=psf,
    )


@pytest.mark.skipif(
    "CATSIM_DIR" not in os.environ,
    reason='simulation input data is not present',
)
@pytest.mark.parametrize('density,min_density,max_density', [
    (None, 40, 100),
    (20, None, None),
])
def test_sim_stars(density, min_density, max_density):
    seed = 7421
    coadd_dim = 201
    buff = 30

    config = {
        'density': density,
        'min_density': min_density,
        'max_density': max_density,
    }
    for use_maker in (False, True):
        rng = np.random.RandomState(seed)

        galaxy_catalog = make_galaxy_catalog(
            rng=rng,
            gal_type="wldeblend",
            coadd_dim=coadd_dim,
            buff=buff,
            layout="random",
        )
        assert len(galaxy_catalog) == galaxy_catalog.shifts_array.size

        if use_maker:
            star_catalog = make_star_catalog(
                rng=rng,
                coadd_dim=coadd_dim,
                buff=buff,
                star_config=config,
            )

        else:
            star_catalog = StarCatalog(
                rng=rng,
                coadd_dim=coadd_dim,
                buff=buff,
                density=config['density'],
                min_density=config['min_density'],
                max_density=config['max_density'],
            )

        assert len(star_catalog) == star_catalog.shifts_array.size

        psf = make_fixed_psf(psf_type="moffat")

        # tests that we actually get bright objects set are in
        # test_star_masks_and_bleeds

        data = make_sim(
            rng=rng,
            galaxy_catalog=galaxy_catalog,
            star_catalog=star_catalog,
            coadd_dim=coadd_dim,
            shear_obj=shear_obj,
            psf=psf,
        )

        if not use_maker:
            data_nomaker = data
        else:
            assert np.all(
                data['band_data']['i'][0].image.array ==
                data_nomaker['band_data']['i'][0].image.array
            )


@pytest.mark.skipif(
    "CATSIM_DIR" not in os.environ,
    reason='simulation input data is not present',
)
def test_sim_star_bleeds():
    seed = 7421
    coadd_dim = 201
    buff = 30
    rng = np.random.RandomState(seed)

    galaxy_catalog = make_galaxy_catalog(
        rng=rng,
        gal_type="wldeblend",
        coadd_dim=coadd_dim,
        buff=buff,
        layout="random",
    )

    star_catalog = StarCatalog(
        rng=rng,
        coadd_dim=coadd_dim,
        buff=buff,
        density=100,
    )

    psf = make_fixed_psf(psf_type="moffat")

    # tests that we actually get saturation are in test_star_masks_and_bleeds

    _ = make_sim(
        rng=rng,
        galaxy_catalog=galaxy_catalog,
        star_catalog=star_catalog,
        coadd_dim=coadd_dim,
        shear_obj=shear_obj,
        psf=psf,
        star_bleeds=True,
    )


@pytest.mark.parametrize("draw_method", (None, "auto", "phot"))
def test_sim_draw_method_smoke(draw_method):
    seed = 881
    coadd_dim = 201
    rng = np.random.RandomState(seed)

    galaxy_catalog = make_galaxy_catalog(
        rng=rng,
        gal_type="fixed",
        coadd_dim=coadd_dim,
        buff=30,
        layout='grid',
    )

    kw = {}
    if draw_method is not None:
        kw['draw_method'] = draw_method

    psf = make_fixed_psf(psf_type="gauss")
    _ = make_sim(
        rng=rng,
        galaxy_catalog=galaxy_catalog,
        coadd_dim=coadd_dim,
        shear_obj=shear_obj,
        psf=psf,
        **kw
    )


@pytest.mark.parametrize(
    "psf_fwhm",
    [0.6, 0.7],
)
def test_sim_hsc(psf_fwhm):
    seed = 7421
    coadd_dim = 201
    buff = 20
    layout = "random"
    rng = np.random.RandomState(seed)
    calib_mag_zero = 27
    survey_name = "HSC"
    gal_type = "wldeblend"

    pixel_scale = get_survey(
        gal_type=gal_type,
        band=deepcopy(DEFAULT_SURVEY_BANDS)[survey_name],
        survey_name=survey_name,
    ).pixel_scale

    galaxy_catalog = make_galaxy_catalog(
        rng=rng,
        gal_type=gal_type,
        coadd_dim=coadd_dim,
        buff=buff,
        pixel_scale=pixel_scale,
        layout=layout,
    )

    star_catalog = StarCatalog(
        rng=rng,
        coadd_dim=coadd_dim,
        buff=buff,
        density=10,
        pixel_scale=pixel_scale,
        layout=layout,
    )

    psf = make_fixed_psf(
        psf_type="moffat",
        psf_fwhm=psf_fwhm,
    )
    _ = make_sim(
        rng=rng,
        galaxy_catalog=galaxy_catalog,
        coadd_dim=coadd_dim,
        shear_obj=shear_obj,
        psf=psf,
        star_catalog=star_catalog,
        calib_mag_zero=calib_mag_zero,
        survey_name=survey_name,
    )

    exposure = _["band_data"]["i"][0]
    # check the pixel scale
    wcs = exposure.getWcs()
    pix_scale = wcs.getPixelScale()
    assert np.abs(pix_scale.asArcseconds() - pixel_scale) < 1e-5
    assert np.abs(0.168 - pixel_scale) < 1e-5

    # check the magnitude zero point
    zero_flux = 10. ** (0.4 * calib_mag_zero)
    flux = exposure.getPhotoCalib().getInstFluxAtZeroMagnitude()
    assert np.abs(zero_flux - flux) < 1e-3


@pytest.mark.parametrize(
    "psf_fwhm",
    [1.0, 1.2],
)
def test_sim_des(psf_fwhm):
    seed = 7421
    coadd_dim = 201
    buff = 20
    layout = "random"
    rng = np.random.RandomState(seed)
    calib_mag_zero = 30
    survey_name = "DES"
    gal_type = "wldeblend"

    pixel_scale = get_survey(
        gal_type=gal_type,
        band=deepcopy(DEFAULT_SURVEY_BANDS)[survey_name],
        survey_name=survey_name,
    ).pixel_scale

    galaxy_catalog = make_galaxy_catalog(
        rng=rng,
        gal_type=gal_type,
        coadd_dim=coadd_dim,
        buff=buff,
        pixel_scale=pixel_scale,
        layout=layout,
    )

    star_catalog = StarCatalog(
        rng=rng,
        coadd_dim=coadd_dim,
        buff=buff,
        density=10,
        pixel_scale=pixel_scale,
        layout=layout,
    )

    psf = make_fixed_psf(
        psf_type="moffat",
        psf_fwhm=psf_fwhm,
    )
    _ = make_sim(
        rng=rng,
        bands=["i"],
        galaxy_catalog=galaxy_catalog,
        coadd_dim=coadd_dim,
        shear_obj=shear_obj,
        psf=psf,
        star_catalog=star_catalog,
        calib_mag_zero=calib_mag_zero,
        survey_name=survey_name,
    )

    exposure = _["band_data"]["i"][0]
    # check the pixel scale
    wcs = exposure.getWcs()
    pix_scale = wcs.getPixelScale()
    assert np.abs(pix_scale.asArcseconds() - pixel_scale) < 1e-5
    assert np.abs(0.263 - pixel_scale) < 1e-5

    # check the magnitude zero point
    zero_flux = 10. ** (0.4 * calib_mag_zero)
    flux = exposure.getPhotoCalib().getInstFluxAtZeroMagnitude()
    assert np.abs(zero_flux - flux) < 1e-3


def test_sim_truth_info():
    psf_fwhm = 0.8
    seed = 7421
    coadd_dim = 201
    buff = 20
    layout = "random"
    rng = np.random.RandomState(seed)
    calib_mag_zero = 30
    survey_name = "LSST"
    gal_type = "wldeblend"

    pixel_scale = get_survey(
        gal_type=gal_type,
        band=deepcopy(DEFAULT_SURVEY_BANDS)[survey_name],
        survey_name=survey_name,
    ).pixel_scale

    galaxy_catalog = make_galaxy_catalog(
        rng=rng,
        gal_type=gal_type,
        coadd_dim=coadd_dim,
        buff=buff,
        pixel_scale=pixel_scale,
        layout=layout,
    )

    star_catalog = StarCatalog(
        rng=rng,
        coadd_dim=coadd_dim,
        buff=buff,
        density=10,
        pixel_scale=pixel_scale,
        layout=layout,
    )

    psf = make_fixed_psf(
        psf_type="moffat",
        psf_fwhm=psf_fwhm,
    )
    out = make_sim(
        rng=rng,
        bands=["i"],
        galaxy_catalog=galaxy_catalog,
        coadd_dim=coadd_dim,
        shear_obj=shear_obj,
        psf=psf,
        star_catalog=star_catalog,
        calib_mag_zero=calib_mag_zero,
        survey_name=survey_name,
    )
    assert "truth_info" in out.keys()
    assert set(out["truth_info"].dtype.names) == {
        'index', 'ra', 'dec', 'z', 'image_x', 'image_y',
        'prelensed_image_x', 'prelensed_image_y',
        'prelensed_ra', 'prelensed_dec',
        'shift_x', 'shift_y',
        'lensed_shift_x', 'lensed_shift_y',
        'kappa', 'gamma1', 'gamma2'
    }
    np.testing.assert_allclose(
        galaxy_catalog.indices,
        out["truth_info"]["index"],
    )
    np.testing.assert_allclose(
        galaxy_catalog._wldeblend_cat[galaxy_catalog.indices]["redshift"],
        out["truth_info"]["z"],
    )


def test_make_exp():
    """
    Unit test for make_exp
    """

    # Random number generator
    seed = 74321
    rng = np.random.RandomState(seed)

    dim = 400
    dims = [int(dim)] * 2
    pixel_scale = SCALE
    psf_dim = 51

    # Define a Layout on tagent plane
    # the size of the plane is SCAL * dim = 80 arcsec
    # The world origin of the tangent plane is set to WORLD_ORIGIN
    layout = Layout(
        "grid",
        coadd_dim=dim,
        buff=0.0,
        pixel_scale=SCALE,
        world_origin=WORLD_ORIGIN,
        simple_coadd_bbox=True,
    )
    galaxy_catalog = make_galaxy_catalog(
        rng=rng,
        gal_type="fixed",
        layout=layout,
    )
    # Define the Survey
    band = "r"
    survey = get_survey(
        gal_type=galaxy_catalog.gal_type,
        band=band,
        survey_name="lsst",
    )
    lists = get_objlist(
        galaxy_catalog=galaxy_catalog,
        survey=survey,
    )

    # assert that the world orgin is WORLD_ORIGIN
    # NOTE: this is not the case for simple_coadd_bbox=False
    world_origin = get_coadd_center_gs_pos(
        coadd_wcs=galaxy_catalog.layout.wcs,
        coadd_bbox=galaxy_catalog.layout.bbox,
    )
    np.testing.assert_allclose(
        world_origin.ra.deg,
        WORLD_ORIGIN.ra.deg,
    )
    np.testing.assert_allclose(
        world_origin.dec.deg,
        WORLD_ORIGIN.dec.deg,
    )

    # Define a PSF model for the simulation
    psf = make_fixed_psf(psf_type="gauss")

    # Define WCS for single exposure
    # image origin for single exposure
    cen = (np.array(dims) + 1) / 2
    se_origin = galsim.PositionD(x=cen[1] - 100, y=cen[0] + 100)
    se_wcs = make_se_wcs(
        pixel_scale=pixel_scale,
        image_origin=se_origin,
        world_origin=world_origin,
        dither=False,
        rotate=False,
        rng=rng,
    )

    exp, this_bright_info, this_truth_info, this_se_wcs = make_exp(
        rng=rng,
        band=band,
        noise=0,
        objlist=lists["objlist"],
        shifts=lists["shifts"],
        redshifts=lists["redshifts"],
        dim=dim,
        se_wcs=se_wcs,
        psf=psf,
        psf_dim=psf_dim,
        shear_obj=shear_obj,
        coadd_bbox_cen_gs_skypos=world_origin,
    )


<<<<<<< HEAD
@pytest.mark.parametrize("im_dtype", [np.float32, np.float64])
=======
@pytest.mark.parametrize("im_dtype", [np.float32, np.float64, "f4", ">f8"])
>>>>>>> 661b856a
def test_sim_im_dtype(im_dtype):
    """
    test sim can run with different image dtypes
    """
    seed = 74321
    rng = np.random.RandomState(seed)

    coadd_dim = 351
    psf_dim = 51
    bands = ["i"]
    galaxy_catalog = make_galaxy_catalog(
        rng=rng,
        gal_type="fixed",
        coadd_dim=coadd_dim,
        buff=30,
        layout="grid",
    )

    psf = make_fixed_psf(psf_type="gauss")
    data = make_sim(
        rng=rng,
        galaxy_catalog=galaxy_catalog,
        coadd_dim=coadd_dim,
        psf_dim=psf_dim,
        bands=bands,
        shear_obj=shear_obj,
        psf=psf,
        im_dtype=im_dtype,
    )

<<<<<<< HEAD
=======
    if isinstance(im_dtype, str):
        im_dtype = np.dtype(im_dtype).type

>>>>>>> 661b856a
    for band, bdata in data['band_data'].items():
        for exp in bdata:
            assert exp.image.array.dtype == im_dtype


if __name__ == '__main__':
    # test_sim_layout("hex", "wldeblend")
    # for rotate in (False, True):
    #     test_sim_exp_mag(rotate, show=True)
    test_sim_exp_mag(True)
    test_sim_exp_mag(False)<|MERGE_RESOLUTION|>--- conflicted
+++ resolved
@@ -797,11 +797,7 @@
     )
 
 
-<<<<<<< HEAD
-@pytest.mark.parametrize("im_dtype", [np.float32, np.float64])
-=======
 @pytest.mark.parametrize("im_dtype", [np.float32, np.float64, "f4", ">f8"])
->>>>>>> 661b856a
 def test_sim_im_dtype(im_dtype):
     """
     test sim can run with different image dtypes
@@ -832,12 +828,9 @@
         im_dtype=im_dtype,
     )
 
-<<<<<<< HEAD
-=======
     if isinstance(im_dtype, str):
         im_dtype = np.dtype(im_dtype).type
 
->>>>>>> 661b856a
     for band, bdata in data['band_data'].items():
         for exp in bdata:
             assert exp.image.array.dtype == im_dtype
