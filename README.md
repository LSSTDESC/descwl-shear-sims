# descwl-shear-sims
[![Build Status](https://travis-ci.com/LSSTDESC/descwl-shear-sims.svg?branch=master)](https://travis-ci.com/LSSTDESC/descwl-shear-sims)

simple simulations for testing weak lensing shear measurement

## Installation

It is best to use `pip` to install

```bash
pip install .
```

If you are installing into a `conda` environment, you should add `--no-deps` to the 
command above and make sure to install the dependencies with `conda`.

## Example Usage

### A simple sim
```python
import numpy as np
from descwl_shear_sims.sim import (
    FixedGalaxyCatalog,  # one of the galaxy catalog classes
    make_sim,  # for making a simulation realization
    make_psf,  # for making a simple PSF
    get_se_dim,  # convert coadd dims to SE dims
)

seed = 8312
rng = np.random.RandomState(seed)

ntrial = 2
coadd_dim = 351
buff = 50

# this is the single epoch image sized used by the sim, we need
# it for the power spectrum psf
se_dim = get_se_dim(coadd_dim=coadd_dim)

for trial in range(ntrial):
    print('trial: %d/%d' % (trial+1, ntrial))

    # galaxy catalog; you can make your own
    galaxy_catalog = FixedGalaxyCatalog(
        rng=rng,
        coadd_dim=coadd_dim,
        buff=buff,
        layout='random',
        mag=25,
        hlr=1.0,
    )
    # make a power-spectrum PSF, again you can make your own PSF
    psf = make_psf(psf_type='gauss')

    # generate some simulation data, with a particular shear,
    # and dithering, rotation, cosmic rays, bad columns, star bleeds
    # turned on.  By sending the star catalog we generate stars and
    # some can be saturated and bleed

    sim_data = make_sim(
        rng=rng,
        galaxy_catalog=galaxy_catalog,
        coadd_dim=coadd_dim,
        g1=0.02,
        g2=0.00,
        psf=psf,
    )
```

### A sim with lots of features turned on

```python
import numpy as np
from descwl_shear_sims.sim import (
    WLDeblendGalaxyCatalog,  # one of the galaxy catalog classes
    StarCatalog,  # star catalog class
    make_sim,  # for making a simulation realization
    make_ps_psf,  # for making a power spectrum PSF
    get_se_dim,  # convert coadd dims to SE dims
)

seed = 8312
rng = np.random.RandomState(seed)

ntrial = 2
coadd_dim = 351
buff = 50

# this is the single epoch image sized used by the sim, we need
# it for the power spectrum psf
se_dim = get_se_dim(coadd_dim=coadd_dim)

for trial in range(ntrial):
    print('trial: %d/%d' % (trial+1, ntrial))

    # galaxy catalog; you can make your own
    galaxy_catalog = WLDeblendGalaxyCatalog(
        rng=rng,
        coadd_dim=coadd_dim,
        buff=buff,
    )
    # star catalog; you can make one of these too
    star_catalog = StarCatalog(
        rng=rng,
        coadd_dim=coadd_dim,
        buff=buff,
    )
    # make a power-spectrum PSF, again you can make your own PSF
    psf = make_ps_psf(rng=rng, dim=se_dim)

    # generate some simulation data, with a particular shear,
    # and dithering, rotation, cosmic rays, bad columns, star bleeds
    # turned on.  By sending the star catalog we generate stars and
    # some can be saturated and bleed

    sim_data = make_sim(
        rng=rng,
        galaxy_catalog=galaxy_catalog,
        star_catalog=star_catalog,
        coadd_dim=coadd_dim,
        g1=0.02,
        g2=0.00,
        psf=psf,
        dither=True,
        rotate=True,
        bands=['r', 'i', 'z'],
        noise_factor=0.58,
        cosmic_rays=True,
        bad_columns=True,
        star_bleeds=True,
    )
```

## Documentation

The doc strings for the main public APIs are complete. See them for more details.

<<<<<<< HEAD
## data
=======
## Getting the Simulation Input Data
>>>>>>> 05441031

To use galaxy models from WeakLensingDeblending, and to use realistic star masks, get this
tar ball, untar it and set the $CATSIM_DIR environment variable to that location
```shell
wget https://www.cosmo.bnl.gov/www/esheldon/data/catsim.tar.gz
tar xvfz catsim.tar.gz
export CATSIM_DIR=/path/to/catsim
```<|MERGE_RESOLUTION|>--- conflicted
+++ resolved
@@ -135,11 +135,7 @@
 
 The doc strings for the main public APIs are complete. See them for more details.
 
-<<<<<<< HEAD
-## data
-=======
 ## Getting the Simulation Input Data
->>>>>>> 05441031
 
 To use galaxy models from WeakLensingDeblending, and to use realistic star masks, get this
 tar ball, untar it and set the $CATSIM_DIR environment variable to that location
